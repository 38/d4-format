#[cfg(not(feature = "seq-task"))]
use rayon::prelude::*;
use std::{collections::HashMap, io::Result};

use super::{Task, TaskOutputVec, TaskPartition};
use crate::d4file::{DataScanner, MultiTrackPartitionReader, MultiTrackReader};

struct TaskScanner<P> {
    task_id: usize,
    range: (u32, u32),
    partition: P,
}

impl<P: TaskPartition<RT>, RT: Iterator<Item = i32> + ExactSizeIterator> DataScanner<RT>
    for TaskScanner<P>
{
    fn init(&mut self) {
        self.partition.init();
    }
    fn get_range(&self) -> (u32, u32) {
        self.range
    }

    fn feed_row(&mut self, pos: u32, row: &mut RT) -> bool {
        self.partition.feed(pos, row)
    }

    fn feed_rows(&mut self, begin: u32, end: u32, row: &mut RT) -> bool {
        self.partition.feed_range(begin, end, row)
    }
}

struct PartitionContext<R: MultiTrackPartitionReader, T: Task<R::RowType>> {
    reader: R,
    tasks: Vec<TaskScanner<T::Partition>>,
}

impl<R: MultiTrackPartitionReader, T: Task<R::RowType>> PartitionContext<R, T> {
    fn execute(&mut self) -> Vec<TaskScanner<T::Partition>> {
        self.reader.scan_partition(self.tasks.as_mut_slice());
        std::mem::take(&mut self.tasks)
    }
}

/// The context for a parallel task
pub struct TaskContext<R: MultiTrackReader, T>
where
    T: Task<<R::PartitionType as MultiTrackPartitionReader>::RowType>,
{
    regions: Vec<T>,
    partitions: Vec<PartitionContext<R::PartitionType, T>>,
}

impl<R: MultiTrackReader, T: Task<<R::PartitionType as MultiTrackPartitionReader>::RowType>>
    TaskContext<R, T>
where
    T::Partition: Send,
    R::PartitionType: Send,
{
    /// Create a new task that processing the given file
    pub fn new(reader: &mut R, mut tasks: Vec<T>) -> Result<Self> {
        let mut file_partition = MultiTrackReader::split(reader, Some(10_000_000))?;

        file_partition.sort_unstable_by(|a, b| {
            (a.chrom(), a.begin(), a.end()).cmp(&(b.chrom(), b.begin(), b.end()))
        });

        tasks.sort_unstable_by(|a, b| a.region().cmp(&b.region()));

        let mut task_assignment: Vec<Vec<_>> = (0..file_partition.len())
            .map(|_| Default::default())
            .collect();

        // Now assign the d4 file partition to each task assignments
        let mut idx = 0;
        for (fpid, part) in file_partition.iter().enumerate() {
            let chr = part.chrom();
            let fpl = part.begin();
            let fpr = part.end();

            // first, skip all the regions that *before* this partition
            while idx < tasks.len() {
                let (task_chr, _, task_right) = tasks[idx].region();
                if task_chr < chr || (task_chr == chr && task_right < fpl) {
                    idx += 1;
                } else {
                    break;
                }
            }

            let mut overlapping_idx = idx;

            while overlapping_idx < tasks.len() {
                let this = &tasks[overlapping_idx];
                let (c, l, r) = this.region();
                if c != chr || fpr < l {
                    break;
                }
<<<<<<< HEAD
                // // As ranges are sorted on their left position, the idx approach
                // // above can let through ranges with lower left positions which still
                // // does not reach into the next segment
                // // See https://github.com/38/d4-format/pull/91
=======
                // As ranges are sorted on their left position, the idx approach
                // above can let through ranges with lower left positions which still
                // do not reach into the next segment
                // See https://github.com/38/d4-format/pull/91
>>>>>>> cd492367
                if fpl > r {
                    overlapping_idx += 1;
                    continue;
                }
                let actual_left = fpl.max(l);
                let actual_right = fpr.min(r);

                task_assignment[fpid].push(TaskScanner {
                    task_id: overlapping_idx,
                    range: (actual_left, actual_right),
                    partition: <<T as Task<_>>::Partition as TaskPartition<_>>::new(
                        actual_left,
                        actual_right,
                        this,
                    ),
                });

                overlapping_idx += 1;
            }
        }

        Ok(Self {
            regions: tasks,
            partitions: file_partition
                .into_iter()
                .zip(task_assignment)
                .map(|(f_part, scanner)| PartitionContext {
                    reader: f_part,
                    tasks: scanner,
                })
                .collect(),
        })
    }

    /// Run the task in parallel
    pub fn run(self) -> TaskOutputVec<T::Output> {
        #[cfg(not(feature = "seq-task"))]
        let part_iter = self.partitions.into_par_iter();
        #[cfg(feature = "seq-task")]
        let part_iter = self.partitions.into_iter();
        let mut task_result: Vec<_> = part_iter
            .map(|mut partition| partition.execute())
            .flatten()
            .collect();
        task_result.sort_by_key(|part| part.task_id);

        let mut result = TaskOutputVec {
            chrom_list: vec![],
            results: vec![],
        };

        let mut task_result_idx = 0;
        let mut chrom_dict = HashMap::new();
        for (id, region_ctx) in self.regions.into_iter().enumerate() {
            let region = region_ctx.region();
            let chrom_idx = if let Some(&idx) = chrom_dict.get(region.0) {
                idx
            } else {
                chrom_dict.insert(region.0.to_string(), chrom_dict.len());
                result.chrom_list.push(region.0.to_string());
                chrom_dict.len() - 1
            };
            let mut region_partition_results = vec![];
            while task_result_idx < task_result.len() && task_result[task_result_idx].task_id <= id
            {
                if task_result[task_result_idx].task_id == id {
                    region_partition_results.push(task_result[task_result_idx].partition.result());
                }
                task_result_idx += 1;
            }
            let final_result = region_ctx.combine(&region_partition_results);
            result
                .results
                .push((chrom_idx, region.1, region.2, final_result));
        }
        result
    }
}<|MERGE_RESOLUTION|>--- conflicted
+++ resolved
@@ -96,17 +96,10 @@
                 if c != chr || fpr < l {
                     break;
                 }
-<<<<<<< HEAD
-                // // As ranges are sorted on their left position, the idx approach
-                // // above can let through ranges with lower left positions which still
-                // // does not reach into the next segment
-                // // See https://github.com/38/d4-format/pull/91
-=======
                 // As ranges are sorted on their left position, the idx approach
                 // above can let through ranges with lower left positions which still
                 // do not reach into the next segment
                 // See https://github.com/38/d4-format/pull/91
->>>>>>> cd492367
                 if fpl > r {
                     overlapping_idx += 1;
                     continue;
